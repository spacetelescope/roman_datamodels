--- conflicted
+++ resolved
@@ -18,14 +18,9 @@
     'psutil >=5.7.2',
     'numpy >=1.22',
     'astropy >=5.3.0',
-<<<<<<< HEAD
-    # 'rad >=0.17.1',
+    'rad @ git+https://github.com/PaulHuwe/rad.git@RAD-138_L3Metadata',
+    # 'rad >=0.18.0',
     # 'rad @ git+https://github.com/spacetelescope/rad.git',
-    'rad @ git+https://github.com/PaulHuwe/rad.git@RAD-138_L3Metadata',
-=======
-    'rad >=0.18.0',
-    # 'rad @ git+https://github.com/spacetelescope/rad.git',
->>>>>>> 426f0fb9
     'asdf-standard >=1.0.3',
 ]
 dynamic = ['version']
