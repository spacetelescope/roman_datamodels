[project]
name = "roman_datamodels"
description = "data models supporting calibration of the Nancy Grace Roman Space Telescope"
readme = "README.md"
requires-python = ">=3.10"
authors = [
    { name = "STScI", email = "help@stsci.edu" },
]
classifiers = [
    "Intended Audience :: Science/Research",
    "Topic :: Scientific/Engineering :: Astronomy",
    "License :: OSI Approved :: BSD License",
    "Programming Language :: Python :: 3",
]
dependencies = [
    "asdf >=2.15.0",
    "asdf-astropy >=0.5.0",
    "gwcs >=0.18.1",
    "numpy >=1.22",
    "astropy >=5.3.0",
    # "rad @ git+https://github.com/spacetelescope/rad.git",
<<<<<<< HEAD
    # "rad >= 0.19.2",
    "rad @ git+https://github.com/PaulHuwe/rad.git@RAD-165_SepTVACFPS",
=======
    "rad >= 0.19.3",
>>>>>>> 322f74e8
    "asdf-standard >=1.0.3",
]
dynamic = [
    "version",
]

[project.license]
file = "LICENSE"

[project.optional-dependencies]
test = [
    "pytest >=6.0.0",
    "pytest-doctestplus",
    "pytest-doctestplus >=0.10.0",
    "pytest-env >= 0.8",
]
aws = [
    "stsci-aws-utils >= 0.1.2",
]
docs = [
    "sphinx",
    "sphinx-automodapi",
    "sphinx-rtd-theme",
    "sphinx-astropy",
    "tomli; python_version <\"3.11\"",
]

[project.urls]
issues = "https://github.com/spacetelescope/roman_datamodels/issues"
repository = "https://github.com/spacetelescope/roman_datamodels"

[project.entry-points."asdf.extensions"]
roman_datamodels = "roman_datamodels.stnode._integration:get_extensions"

[build-system]
requires = [
    "setuptools >=61",
    "setuptools_scm[toml] >=3.4",
    "wheel",
]
build-backend = "setuptools.build_meta"

[tool.setuptools_scm]
write_to = "src/roman_datamodels/_version.py"

[tool.setuptools.packages.find]
where = [
    "src",
]

[tool.pytest.ini_options]
minversion = 4.6
doctest_plus = true
doctest_rst = true
text_file_format = "rst"
addopts = "--color=yes --doctest-rst"
testpaths = [
    "tests",
]
filterwarnings = [
    "error",
    "ignore:numpy.ndarray size changed:RuntimeWarning",
]
env = [
    "ROMAN_VALIDATE=true",
    "ROMAN_STRICT_VALIDATION=true",
]

[tool.coverage.report]
exclude_lines = [
    "pragma: no cover",
    "except ImportError",
    "raise AssertionError",
    "raise NotImplementedError",
    "def main\\(.*\\):",
    "if __name__ == \\(.*\\):",
    "pass\\n",
]

[tool.isort]
profile = "black"
filter_files = true
line_length = 130

[tool.black]
line-length = 130
force-exclude = "^/(\n  (\n      \\.eggs\n    | \\.git\n    | \\.pytest_cache\n    | \\.tox\n  )/\n)\n"

[tool.ruff]
line-length = 130

[tool.codespell]
skip = "*.pdf,*.fits,*.asdf,.tox,build,./tags,.git,docs/_build"<|MERGE_RESOLUTION|>--- conflicted
+++ resolved
@@ -19,12 +19,8 @@
     "numpy >=1.22",
     "astropy >=5.3.0",
     # "rad @ git+https://github.com/spacetelescope/rad.git",
-<<<<<<< HEAD
-    # "rad >= 0.19.2",
     "rad @ git+https://github.com/PaulHuwe/rad.git@RAD-165_SepTVACFPS",
-=======
-    "rad >= 0.19.3",
->>>>>>> 322f74e8
+    # "rad >= 0.19.3",
     "asdf-standard >=1.0.3",
 ]
 dynamic = [
