--- conflicted
+++ resolved
@@ -16,6 +16,8 @@
     {'$ref': 'ref_common-1.0.0'}
 
 # Helper class to iterate over model subclasses
+
+
 def iter_subclasses(model_class, include_base_model=True):
     if include_base_model:
         yield model_class
@@ -31,6 +33,8 @@
         asdf.schema.load_schema(schema_uri)
 
 # Testing core schema
+
+
 def test_core_schema(tmp_path):
     # Set temporary asdf file
     file_path = tmp_path / "test.asdf"
@@ -62,6 +66,8 @@
     asdf.get_config().validate_on_read = True
 
 # RampFitOutput tests
+
+
 def test_make_rampfitoutput():
     rampfitoutput = utils.mk_rampfitoutput(arrays=(2, 20, 20))
 
@@ -82,6 +88,7 @@
     rampfitoutput_model = datamodels.RampFitOutputModel(rampfitoutput)
     assert rampfitoutput_model.validate() is None
 
+
 def test_opening_rampfitoutput_ref(tmp_path):
     # First make test reference file
     file_path = tmp_path / 'testrampfitoutput.asdf'
@@ -89,7 +96,6 @@
     rampfitoutput = datamodels.open(file_path)
     assert rampfitoutput.meta.instrument.optical_element == 'F062'
     assert isinstance(rampfitoutput, datamodels.RampFitOutputModel)
-
 
 
 # Testing all reference file schemas
@@ -189,6 +195,8 @@
     assert isinstance(dark, datamodels.DarkRefModel)
 
 # Gain tests
+
+
 def test_make_gain():
     gain = utils.mk_gain(shape=(20, 20))
     assert gain.meta.reftype == 'GAIN'
@@ -229,7 +237,6 @@
     assert isinstance(linearity, datamodels.LinearityRefModel)
 
 
-
 # Mask tests
 def test_make_mask():
     mask = utils.mk_mask(shape=(20, 20))
@@ -250,6 +257,8 @@
     assert isinstance(mask, datamodels.MaskRefModel)
 
 # Pixel Area tests
+
+
 def test_make_pixelarea():
     pixearea = utils.mk_pixelarea(shape=(20, 20))
     assert pixearea.meta.reftype == 'AREA'
@@ -271,6 +280,8 @@
     assert isinstance(pixelarea, datamodels.PixelareaRefModel)
 
 # Read Noise tests
+
+
 def test_make_readnoise():
     readnoise = utils.mk_readnoise(shape=(20, 20))
     assert readnoise.meta.reftype == 'READNOISE'
@@ -288,6 +299,7 @@
     readnoise = datamodels.open(file_path)
     assert readnoise.meta.instrument.optical_element == 'F158'
     assert isinstance(readnoise, datamodels.ReadnoiseRefModel)
+
 
 def test_add_model_attribute(tmp_path):
     # First make test reference file
@@ -307,8 +319,7 @@
     with pytest.raises(ValidationError):
         readnoise['data'] = 'bad_data_value'
 
-<<<<<<< HEAD
-=======
+
 # Saturation tests
 def test_make_saturation():
     saturation = utils.mk_saturation(shape=(20, 20))
@@ -329,6 +340,8 @@
     assert isinstance(saturation, datamodels.SaturationRefModel)
 
 # Super Bias tests
+
+
 def test_make_superbias():
     superbias = utils.mk_superbias(shape=(20, 20))
     assert superbias.meta.reftype == 'BIAS'
@@ -341,6 +354,7 @@
     superbias_model = datamodels.SuperbiasRefModel(superbias)
     assert superbias_model.validate() is None
 
+
 def test_opening_superbias_ref(tmp_path):
     # First make test reference file
     file_path = tmp_path / 'testsuperbias.asdf'
@@ -350,6 +364,8 @@
     assert isinstance(superbias, datamodels.SuperbiasRefModel)
 
 # WHI Photom tests
+
+
 def test_make_wfi_img_photom():
     wfi_img_photom = utils.mk_wfi_img_photom()
 
@@ -373,7 +389,6 @@
     assert wfi_img_photom.meta.instrument.optical_element == 'F158'
     assert isinstance(wfi_img_photom, datamodels.WfiImgPhotomRefModel)
 
->>>>>>> 0da42811
 
 def test_open_with_model_class(tmp_path):
     # First make test reference file
