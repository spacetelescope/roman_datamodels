import warnings
from contextlib import nullcontext

import asdf
import numpy as np
import pytest
from astropy import units as u
from astropy.modeling import Model
from jsonschema import ValidationError
from numpy.testing import assert_array_equal

from roman_datamodels import datamodels
from roman_datamodels import maker_utils as utils
from roman_datamodels import stnode
from roman_datamodels.extensions import DATAMODEL_EXTENSIONS
from roman_datamodels.testing import create_node
from roman_datamodels.testing.assertions import assert_node_equal

EXPECTED_COMMON_REFERENCE = {"$ref": "ref_common-1.0.0"}


# Helper class to iterate over model subclasses
def iter_subclasses(model_class, include_base_model=True):
    if include_base_model:
        yield model_class
    for sub_class in model_class.__subclasses__():
        yield from iter_subclasses(sub_class)


def test_model_schemas():
    dmodels = datamodels.MODEL_REGISTRY.keys()
    for model in dmodels:
        schema_uri = next(t for t in DATAMODEL_EXTENSIONS[0].tags if t._tag_uri == model._tag).schema_uris[0]
        asdf.schema.load_schema(schema_uri)


# Testing core schema
def test_core_schema(tmp_path):
    # Set temporary asdf file
    file_path = tmp_path / "test.asdf"

    wfi_image = utils.mk_level2_image(shape=(10, 10))
    with asdf.AsdfFile() as af:
        af.tree = {"roman": wfi_image}

        # Test telescope name
        with pytest.raises(ValidationError):
            # The error should be raised by the first statement,
            # but a bug in asdf is preventing it.  Including both
            # in the pytest.raises context will allow the test
            # to pass both before and after the asdf bug is fixed.
            af.tree["roman"].meta.telescope = "NOTROMAN"
            af.write_to(file_path)

        af.tree["roman"].meta["telescope"] = "NOTROMAN"
        with pytest.raises(ValidationError):
            af.write_to(file_path)
        af.tree["roman"].meta.telescope = "ROMAN"

        # Test origin name
        with pytest.raises(ValidationError):
            # See note above for explanation of why both
            # statements are included in the context here.
            af.tree["roman"].meta.origin = "NOTSTSCI"
            af.write_to(file_path)
        af.tree["roman"].meta["origin"] = "NOTIPAC/SSC"
        with pytest.raises(ValidationError):
            af.write_to(file_path)
        af.tree["roman"].meta.origin = "IPAC/SSC"
        af.tree["roman"].meta.origin = "STSCI"

        af.write_to(file_path)
    # Now mangle the file
    with open(file_path, "rb") as fp:
        fcontents = fp.read()
    romanloc = fcontents.find(bytes("ROMAN", "utf-8"))
    newcontents = fcontents[:romanloc] + bytes("X", "utf-8") + fcontents[romanloc + 1 :]
    with open(file_path, "wb") as fp:
        fp.write(newcontents)
    with pytest.raises(ValidationError):
        with datamodels.open(file_path) as model:
            pass
    asdf.get_config().validate_on_read = False
    with datamodels.open(file_path) as model:
        assert model.meta.telescope == "XOMAN"
    asdf.get_config().validate_on_read = True


# RampFitOutput tests
def test_make_ramp():
    ramp = utils.mk_ramp(shape=(2, 20, 20))

    assert ramp.meta.exposure.type == "WFI_IMAGE"
    assert ramp.data.dtype == np.float32
    assert ramp.data.unit == u.DN
    assert ramp.pixeldq.dtype == np.uint32
    assert ramp.pixeldq.shape == (20, 20)
    assert ramp.groupdq.dtype == np.uint8
    assert ramp.err.dtype == np.float32
    assert ramp.err.shape == (2, 20, 20)
    assert ramp.err.unit == u.DN

    # Test validation
    ramp = datamodels.RampModel(ramp)
    assert ramp.validate() is None


def test_opening_ramp_ref(tmp_path):
    # First make test reference file
    file_path = tmp_path / "testramp.asdf"
    utils.mk_ramp(filepath=file_path)
    ramp = datamodels.open(file_path)
    assert ramp.meta.instrument.optical_element == "F062"
    assert isinstance(ramp, datamodels.RampModel)


# RampFitOutput tests
def test_make_rampfitoutput():
    rampfitoutput = utils.mk_ramp_fit_output(shape=(2, 20, 20))

    assert rampfitoutput.meta.exposure.type == "WFI_IMAGE"
    assert rampfitoutput.slope.dtype == np.float32
    assert rampfitoutput.slope.unit == u.electron / u.s
    assert rampfitoutput.sigslope.dtype == np.float32
    assert rampfitoutput.sigslope.unit == u.electron / u.s
    assert rampfitoutput.yint.dtype == np.float32
    assert rampfitoutput.yint.unit == u.electron
    assert rampfitoutput.sigyint.dtype == np.float32
    assert rampfitoutput.sigyint.unit == u.electron
    assert rampfitoutput.pedestal.dtype == np.float32
    assert rampfitoutput.pedestal.unit == u.electron
    assert rampfitoutput.weights.dtype == np.float32
    assert rampfitoutput.crmag.dtype == np.float32
    assert rampfitoutput.crmag.unit == u.electron
    assert rampfitoutput.var_poisson.dtype == np.float32
    assert rampfitoutput.var_poisson.unit == u.electron**2 / u.s**2
    assert rampfitoutput.var_rnoise.dtype == np.float32
    assert rampfitoutput.var_rnoise.unit == u.electron**2 / u.s**2
    assert rampfitoutput.var_poisson.shape == (2, 20, 20)
    assert rampfitoutput.pedestal.shape == (20, 20)

    # Test validation
    rampfitoutput_model = datamodels.RampFitOutputModel(rampfitoutput)
    assert rampfitoutput_model.validate() is None


def test_opening_rampfitoutput_ref(tmp_path):
    # First make test reference file
    file_path = tmp_path / "testrampfitoutput.asdf"
    utils.mk_ramp_fit_output(filepath=file_path)
    rampfitoutput = datamodels.open(file_path)
    assert rampfitoutput.meta.instrument.optical_element == "F062"
    assert isinstance(rampfitoutput, datamodels.RampFitOutputModel)


# Association tests
def test_make_association():
    member_shapes = (3, 8, 5, 2)
    association = utils.mk_associations(shape=member_shapes)

    print("XXX association.products = " + str(association.products))

    assert association.asn_type == "image"
    assert len(association.products) == len(member_shapes)

    for prod_idx in range(len(member_shapes)):
        assert association.products[prod_idx].name == "product" + str(prod_idx)
        assert len(association.products[prod_idx].members) == member_shapes[prod_idx]
        assert (
            association.products[prod_idx].members[-1].expname
            == "file_" + str(sum(member_shapes[0 : prod_idx + 1]) - 1) + ".asdf"
        )
        assert association.products[prod_idx].members[-1].exposerr == "null"
        assert association.products[prod_idx].members[-1].exptype in [
            "SCIENCE",
            "CALIBRATION",
            "ENGINEERING",
        ]

    # Test validation
    association_model = datamodels.AssociationsModel(association)
    assert association_model.validate() is None


def test_opening_association_ref(tmp_path):
    # First make test reference file
    file_path = tmp_path / "testassociations.asdf"
    utils.mk_associations(filepath=file_path)
    association = datamodels.open(file_path)
    assert association.program == 1
    assert isinstance(association, datamodels.AssociationsModel)


# Exposure Test
def test_read_pattern():
    exposure = utils.mk_exposure()
    assert exposure.read_pattern != [1, 2, 3, 4, 5, 6, 7, 8, 9, 10, 11]
    assert len(exposure.read_pattern) == exposure.ngroups
    assert exposure.read_pattern == [
        [1],
        [2, 3],
        [4],
        [5, 6, 7, 8],
        [9, 10],
        [11],
    ]
    assert (type(rp) == list for rp in exposure.read_pattern)


# Guide Window tests
def test_make_guidewindow():
    guidewindow = utils.mk_guidewindow(shape=(2, 8, 16, 32, 32))

    assert guidewindow.meta.exposure.type == "WFI_IMAGE"
    assert guidewindow.pedestal_frames.dtype == np.uint16
    assert guidewindow.pedestal_frames.unit == u.DN
    assert guidewindow.signal_frames.dtype == np.uint16
    assert guidewindow.signal_frames.unit == u.DN
    assert guidewindow.amp33.dtype == np.uint16
    assert guidewindow.amp33.unit == u.DN
    assert guidewindow.pedestal_frames.shape == (2, 8, 16, 32, 32)
    assert guidewindow.signal_frames.shape == (2, 8, 16, 32, 32)
    assert guidewindow.amp33.shape == (2, 8, 16, 32, 32)

    # Test validation
    guidewindow_model = datamodels.GuidewindowModel(guidewindow)
    assert guidewindow_model.validate() is None


def test_opening_guidewindow_ref(tmp_path):
    # First make test reference file
    file_path = tmp_path / "testguidewindow.asdf"
    utils.mk_guidewindow(filepath=file_path)
    guidewindow = datamodels.open(file_path)
    assert guidewindow.meta.gw_mode == "WIM-ACQ"
    assert isinstance(guidewindow, datamodels.GuidewindowModel)


# Testing all reference file schemas
def test_reference_file_model_base(tmp_path):
    # Set temporary asdf file

    # Get all reference file classes
    tags = [t for t in DATAMODEL_EXTENSIONS[0].tags if "/reference_files/" in t.tag_uri]
    for tag in tags:
        schema = asdf.schema.load_schema(tag.schema_uris[0])
        # Check that schema references common reference schema
        allofs = schema["properties"]["meta"]["allOf"]
        found_common = False
        for item in allofs:
            if item == EXPECTED_COMMON_REFERENCE:
                found_common = True
        if not found_common:
            raise ValueError("Reference schema does not include ref_common")


# Flat tests
def test_make_flat():
    flat = utils.mk_flat(shape=(20, 20))
    assert flat.meta.reftype == "FLAT"
    assert flat.data.dtype == np.float32
    assert flat.dq.dtype == np.uint32
    assert flat.dq.shape == (20, 20)
    assert flat.err.dtype == np.float32

    # Test validation
    flat_model = datamodels.FlatRefModel(flat)
    assert flat_model.validate() is None


def test_opening_flat_ref(tmp_path):
    # First make test reference file
    file_path = tmp_path / "testflat.asdf"
    utils.mk_flat(filepath=file_path)
    flat = datamodels.open(file_path)
    assert flat.meta.instrument.optical_element == "F158"
    assert isinstance(flat, datamodels.FlatRefModel)


def test_flat_model(tmp_path):
    # Set temporary asdf file
    file_path = tmp_path / "test.asdf"

    meta = utils.mk_ref_common()
    meta["reftype"] = "FLAT"
    flatref = stnode.FlatRef()
    flatref["meta"] = meta
    flatref.meta.instrument["optical_element"] = "F062"
    shape = (4096, 4096)
    flatref["data"] = np.zeros(shape, dtype=np.float32)
    flatref["dq"] = np.zeros(shape, dtype=np.uint32)
    flatref["err"] = np.zeros(shape, dtype=np.float32)

    # Testing flat file asdf file
    with asdf.AsdfFile(meta) as af:
        af.tree = {"roman": flatref}
        af.write_to(file_path)

        # Test that asdf file opens properly
        with datamodels.open(file_path) as model:
            with warnings.catch_warnings():
                model.validate()

            # Confirm that asdf file is opened as flat file model
            assert isinstance(model, datamodels.FlatRefModel)


# Dark Current tests
def test_make_dark():
    dark = utils.mk_dark(shape=(3, 20, 20))
    assert dark.meta.reftype == "DARK"
    assert dark.data.dtype == np.float32
    assert dark.dq.dtype == np.uint32
    assert dark.dq.shape == (20, 20)
    assert dark.err.dtype == np.float32
    assert dark.data.unit == u.DN

    # Test validation
    dark_model = datamodels.DarkRefModel(dark)
    assert dark_model.validate() is None


def test_opening_dark_ref(tmp_path):
    # First make test reference file
    file_path = tmp_path / "testdark.asdf"
    utils.mk_dark(filepath=file_path)
    dark = datamodels.open(file_path)
    assert dark.meta.instrument.optical_element == "F158"
    assert isinstance(dark, datamodels.DarkRefModel)


# Distortion tests
def test_make_distortion():
    distortion = utils.mk_distortion()
    assert distortion.meta.reftype == "DISTORTION"
    assert distortion["meta"]["input_units"] == u.pixel
    assert distortion["meta"]["output_units"] == u.arcsec
    assert isinstance(distortion["coordinate_distortion_transform"], Model)

    # Test validation
    distortion_model = datamodels.DistortionRefModel(distortion)
    assert distortion_model.validate() is None


def test_opening_distortion_ref(tmp_path):
    # First make test reference file
    file_path = tmp_path / "testdistortion.asdf"
    utils.mk_distortion(filepath=file_path)
    distortion = datamodels.open(file_path)
    assert distortion.meta.instrument.optical_element == "F158"
    assert isinstance(distortion, datamodels.DistortionRefModel)


# Gain tests
def test_make_gain():
    gain = utils.mk_gain(shape=(20, 20))
    assert gain.meta.reftype == "GAIN"
    assert gain.data.dtype == np.float32
    assert gain.data.unit == u.electron / u.DN

    # Test validation
    gain_model = datamodels.GainRefModel(gain)
    assert gain_model.validate() is None


def test_opening_gain_ref(tmp_path):
    # First make test reference file
    file_path = tmp_path / "testgain.asdf"
    utils.mk_gain(filepath=file_path)
    gain = datamodels.open(file_path)
    assert gain.meta.instrument.optical_element == "F158"
    assert isinstance(gain, datamodels.GainRefModel)


# Gain tests
def test_make_ipc():
    ipc = utils.mk_ipc(shape=(21, 21))
    assert ipc.meta.reftype == "IPC"
    assert ipc.data.dtype == np.float32
    assert ipc.data[10, 10] == 1.0
    assert np.sum(ipc.data) == 1.0

    # Test validation
    ipc_model = datamodels.IpcRefModel(ipc)
    assert ipc_model.validate() is None


def test_opening_ipc_ref(tmp_path):
    # First make test reference file
    file_path = tmp_path / "testipc.asdf"
    utils.mk_ipc(filepath=file_path)
    ipc = datamodels.open(file_path)
    assert ipc.data[1, 1] == 1.0
    assert np.sum(ipc.data) == 1.0
    assert ipc.meta.instrument.optical_element == "F158"
    assert isinstance(ipc, datamodels.IpcRefModel)


# Linearity tests
def test_make_linearity():
    linearity = utils.mk_linearity(shape=(2, 20, 20))
    assert linearity.meta.reftype == "LINEARITY"
    assert linearity.coeffs.dtype == np.float32
    assert linearity.dq.dtype == np.uint32

    # Test validation
    linearity_model = datamodels.LinearityRefModel(linearity)
    assert linearity_model.validate() is None


def test_opening_linearity_ref(tmp_path):
    # First make test reference file
    file_path = tmp_path / "testlinearity.asdf"
    utils.mk_linearity(filepath=file_path)
    linearity = datamodels.open(file_path)
    assert linearity.meta.instrument.optical_element == "F158"
    assert isinstance(linearity, datamodels.LinearityRefModel)


# InverseLinearity tests
def test_make_inverse_linearity():
    inverselinearity = utils.mk_inverse_linearity(shape=(2, 20, 20))
    assert inverselinearity.meta.reftype == "INVERSELINEARITY"
    assert inverselinearity.coeffs.dtype == np.float32
    assert inverselinearity.dq.dtype == np.uint32

    # Test validation
    inverselinearity_model = datamodels.InverseLinearityRefModel(inverselinearity)
    assert inverselinearity_model.validate() is None


def test_opening_inverse_linearity_ref(tmp_path):
    # First make test reference file
    file_path = tmp_path / "testlinearity.asdf"
    utils.mk_inverse_linearity(filepath=file_path)
    inverselinearity = datamodels.open(file_path)
    assert inverselinearity.meta.instrument.optical_element == "F158"
    assert isinstance(inverselinearity, datamodels.InverseLinearityRefModel)


# Mask tests
def test_make_mask():
    mask = utils.mk_mask(shape=(20, 20))
    assert mask.meta.reftype == "MASK"
    assert mask.dq.dtype == np.uint32

    # Test validation
    mask_model = datamodels.MaskRefModel(mask)
    assert mask_model.validate() is None


def test_opening_mask_ref(tmp_path):
    # First make test reference file
    file_path = tmp_path / "testmask.asdf"
    utils.mk_mask(filepath=file_path)
    mask = datamodels.open(file_path)
    assert mask.meta.instrument.optical_element == "F158"
    assert isinstance(mask, datamodels.MaskRefModel)


# Pixel Area tests
def test_make_pixelarea():
    pixearea = utils.mk_pixelarea(shape=(20, 20))
    assert pixearea.meta.reftype == "AREA"
    assert type(pixearea.meta.photometry.pixelarea_steradians) == u.Quantity
    assert type(pixearea.meta.photometry.pixelarea_arcsecsq) == u.Quantity
    assert pixearea.data.dtype == np.float32

    # Test validation
    pixearea_model = datamodels.PixelareaRefModel(pixearea)
    assert pixearea_model.validate() is None


def test_opening_pixelarea_ref(tmp_path):
    # First make test reference file
    file_path = tmp_path / "testpixelarea.asdf"
    utils.mk_pixelarea(filepath=file_path)
    pixelarea = datamodels.open(file_path)
    assert pixelarea.meta.instrument.optical_element == "F158"
    assert isinstance(pixelarea, datamodels.PixelareaRefModel)


# Read Noise tests
def test_make_readnoise():
    readnoise = utils.mk_readnoise(shape=(20, 20))
    assert readnoise.meta.reftype == "READNOISE"
    assert readnoise.data.dtype == np.float32
    assert readnoise.data.unit == u.DN

    # Test validation
    readnoise_model = datamodels.ReadnoiseRefModel(readnoise)
    assert readnoise_model.validate() is None


def test_opening_readnoise_ref(tmp_path):
    # First make test reference file
    file_path = tmp_path / "testreadnoise.asdf"
    utils.mk_readnoise(filepath=file_path)
    readnoise = datamodels.open(file_path)
    assert readnoise.meta.instrument.optical_element == "F158"
    assert isinstance(readnoise, datamodels.ReadnoiseRefModel)


def test_add_model_attribute(tmp_path):
    # First make test reference file
    file_path = tmp_path / "testreadnoise.asdf"
    utils.mk_readnoise(filepath=file_path)
    readnoise = datamodels.open(file_path)
    readnoise["new_attribute"] = 77
    assert readnoise.new_attribute == 77
    with pytest.raises(ValueError):
        readnoise["_underscore"] = "bad"
    file_path2 = tmp_path / "testreadnoise2.asdf"
    readnoise.save(file_path2)
    readnoise2 = datamodels.open(file_path2)
    assert readnoise2.new_attribute == 77
    readnoise2.new_attribute = 88
    assert readnoise2.new_attribute == 88
    with pytest.raises(ValidationError):
        readnoise["data"] = "bad_data_value"


# Saturation tests
def test_make_saturation():
    saturation = utils.mk_saturation(shape=(20, 20))
    assert saturation.meta.reftype == "SATURATION"
    assert saturation.dq.dtype == np.uint32
    assert saturation.data.dtype == np.float32
    assert saturation.data.unit == u.DN

    # Test validation
    saturation_model = datamodels.SaturationRefModel(saturation)
    assert saturation_model.validate() is None


def test_opening_saturation_ref(tmp_path):
    # First make test reference file
    file_path = tmp_path / "testsaturation.asdf"
    utils.mk_saturation(filepath=file_path)
    saturation = datamodels.open(file_path)
    assert saturation.meta.instrument.optical_element == "F158"
    assert isinstance(saturation, datamodels.SaturationRefModel)


# Super Bias tests
def test_make_superbias():
    superbias = utils.mk_superbias(shape=(20, 20))
    assert superbias.meta.reftype == "BIAS"
    assert superbias.data.dtype == np.float32
    assert superbias.err.dtype == np.float32
    assert superbias.dq.dtype == np.uint32
    assert superbias.dq.shape == (20, 20)

    # Test validation
    superbias_model = datamodels.SuperbiasRefModel(superbias)
    assert superbias_model.validate() is None


def test_opening_superbias_ref(tmp_path):
    # First make test reference file
    file_path = tmp_path / "testsuperbias.asdf"
    utils.mk_superbias(filepath=file_path)
    superbias = datamodels.open(file_path)
    assert superbias.meta.instrument.optical_element == "F158"
    assert isinstance(superbias, datamodels.SuperbiasRefModel)


# Refpix tests
def test_make_refpix():
    refpix = utils.mk_refpix(shape=(20, 20))
    assert refpix.meta.reftype == "REFPIX"

    assert refpix.gamma.dtype == np.complex128
    assert refpix.zeta.dtype == np.complex128
    assert refpix.alpha.dtype == np.complex128

    assert refpix.gamma.shape == (20, 20)
    assert refpix.zeta.shape == (20, 20)
    assert refpix.alpha.shape == (20, 20)

    assert refpix.meta.input_units == u.DN
    assert refpix.meta.output_units == u.DN


def test_opening_refpix_ref(tmp_path):
    # First make test reference file
    file_path = tmp_path / "testrefpix.asdf"
    utils.mk_refpix(filepath=file_path)
    refpix = datamodels.open(file_path)
    assert refpix.meta.instrument.optical_element == "F158"
    assert isinstance(refpix, datamodels.RefpixRefModel)


# WFI Photom tests
def test_make_wfi_img_photom():
    wfi_img_photom = utils.mk_wfi_img_photom()

    assert wfi_img_photom.meta.reftype == "PHOTOM"
    assert isinstance(wfi_img_photom.phot_table.F146.photmjsr, u.Quantity)
    assert wfi_img_photom.phot_table.F146.photmjsr.unit == u.megajansky / u.steradian
    assert isinstance(wfi_img_photom.phot_table.F184.photmjsr, u.Quantity)

    assert isinstance(wfi_img_photom.phot_table.F146.uncertainty, u.Quantity)
    assert isinstance(wfi_img_photom.phot_table.F184.uncertainty, u.Quantity)
    assert wfi_img_photom.phot_table.F184.uncertainty.unit == u.megajansky / u.steradian

    assert isinstance(wfi_img_photom.phot_table.F184.pixelareasr, u.Quantity)
    assert isinstance(wfi_img_photom.phot_table.F146.pixelareasr, u.Quantity)
    assert wfi_img_photom.phot_table.GRISM.pixelareasr.unit == u.steradian

    assert wfi_img_photom.phot_table.PRISM.photmjsr is None
    assert wfi_img_photom.phot_table.PRISM.uncertainty is None
    assert isinstance(wfi_img_photom.phot_table.PRISM.pixelareasr, u.Quantity)

    # Test validation
    wfi_img_photom_model = datamodels.WfiImgPhotomRefModel(wfi_img_photom)
    assert wfi_img_photom_model.validate() is None


def test_opening_wfi_img_photom_ref(tmp_path):
    # First make test reference file
    file_path = tmp_path / "testwfi_img_photom.asdf"
    utils.mk_wfi_img_photom(filepath=file_path)
    wfi_img_photom = datamodels.open(file_path)

    assert wfi_img_photom.meta.instrument.optical_element == "F158"
    assert isinstance(wfi_img_photom, datamodels.WfiImgPhotomRefModel)


# WFI Level 1 Science Raw tests
def test_level1_science_raw():
    wfi_science_raw = utils.mk_level1_science_raw()

    assert wfi_science_raw.data.dtype == np.uint16
    assert wfi_science_raw.data.unit == u.DN

    # Test validation
    wfi_science_raw_model = datamodels.ScienceRawModel(wfi_science_raw)
    assert wfi_science_raw_model.validate() is None


def test_opening_level1_science_raw(tmp_path):
    # First make test reference file
    file_path = tmp_path / "testwfi_science_raw.asdf"
    utils.mk_level1_science_raw(filepath=file_path)
    wfi_science_raw = datamodels.open(file_path)

    assert wfi_science_raw.meta.instrument.optical_element == "F062"
    assert isinstance(wfi_science_raw, datamodels.ScienceRawModel)


# WFI Level 2 Image tests
def test_level2_image():
    wfi_image = utils.mk_level2_image()

    assert wfi_image.data.dtype == np.float32
    assert wfi_image.data.unit == u.electron / u.s
    assert wfi_image.dq.dtype == np.uint32
    assert wfi_image.err.dtype == np.float32
    assert wfi_image.err.unit == u.electron / u.s
    assert wfi_image.var_poisson.dtype == np.float32
    assert wfi_image.var_poisson.unit == u.electron**2 / u.s**2
    assert wfi_image.var_rnoise.dtype == np.float32
    assert wfi_image.var_rnoise.unit == u.electron**2 / u.s**2
    assert wfi_image.var_flat.dtype == np.float32
    assert type(wfi_image.cal_logs[0]) == str

    # Test validation
    wfi_image_model = datamodels.ImageModel(wfi_image)
    assert wfi_image_model.validate() is None


def test_opening_level2_image(tmp_path):
    # First make test reference file
    file_path = tmp_path / "testwfi_image.asdf"
    utils.mk_level2_image(filepath=file_path)
    wfi_image = datamodels.open(file_path)

    assert wfi_image.meta.instrument.optical_element == "F062"
    assert isinstance(wfi_image, datamodels.ImageModel)


# WFI Level 3 Mosaic tests
def test_level3_mosaic():
    wfi_mosaic = utils.mk_level3_mosaic()

    assert wfi_mosaic.data.dtype == np.float32
    assert wfi_mosaic.data.unit == u.electron / u.s

    assert wfi_mosaic.err.dtype == np.float32
    assert wfi_mosaic.err.unit == u.electron / u.s
    assert wfi_mosaic.context.dtype == np.uint32
    assert wfi_mosaic.weight.dtype == np.float32
    assert wfi_mosaic.var_poisson.dtype == np.float32
    assert wfi_mosaic.var_poisson.unit == u.electron**2 / u.s**2
    assert wfi_mosaic.var_rnoise.dtype == np.float32
    assert wfi_mosaic.var_rnoise.unit == u.electron**2 / u.s**2
    assert wfi_mosaic.var_flat.dtype == np.float32
    assert type(wfi_mosaic.cal_logs[0]) == str

    # Test validation
    wfi_mosaic_model = datamodels.MosaicModel(wfi_mosaic)
    assert wfi_mosaic_model.validate() is None


def test_opening_level3_mosaic(tmp_path):
    # First make test reference file
    file_path = tmp_path / "testwfi_mosaic.asdf"
    utils.mk_level3_mosaic(filepath=file_path)
    wfi_mosaic = datamodels.open(file_path)

    assert wfi_mosaic.meta.instrument.optical_element == "F062"
    assert isinstance(wfi_mosaic, datamodels.MosaicModel)


def test_datamodel_info_search(capsys):
    wfi_science_raw = utils.mk_level1_science_raw()
    af = asdf.AsdfFile()
    af.tree = {"roman": wfi_science_raw}
    dm = datamodels.open(af)
    dm.info(max_rows=200)
    captured = capsys.readouterr()
    assert "optical_element" in captured.out
    result = dm.search("optical_element")
    assert "F062" in repr(result)
    assert result.node == "F062"


def test_datamodel_schema_info():
    wfi_science_raw = utils.mk_level1_science_raw()
    af = asdf.AsdfFile()
    af.tree = {"roman": wfi_science_raw}
    dm = datamodels.open(af)

    info = dm.schema_info("archive_catalog")
    assert info["roman"]["meta"]["aperture"] == {
        "name": {
            "archive_catalog": (
                {
                    "datatype": "nvarchar(40)",
                    "destination": [
                        "ScienceCommon.aperture_name",
                        "GuideWindow.aperture_name",
                    ],
                },
                dm.meta.aperture.name,
            ),
        },
        "position_angle": {
            "archive_catalog": (
                {
                    "datatype": "float",
                    "destination": [
                        "ScienceCommon.position_angle",
                        "GuideWindow.position_angle",
                    ],
                },
                30.0,
            )
        },
    }


def test_crds_parameters(tmp_path):
    # CRDS uses meta.exposure.start_time to compare to USEAFTER
    file_path = tmp_path / "testwfi_image.asdf"
    utils.mk_level2_image(filepath=file_path)
    wfi_image = datamodels.open(file_path)

    crds_pars = wfi_image.get_crds_parameters()
    assert "roman.meta.exposure.start_time" in crds_pars

    utils.mk_ramp(filepath=file_path)
    ramp = datamodels.open(file_path)

    crds_pars = ramp.get_crds_parameters()
    assert "roman.meta.exposure.start_time" in crds_pars


def test_model_validate_without_save():
    # regression test for rcal-538
    img = utils.mk_level2_image()
    m = datamodels.ImageModel(img)

    # invalidate pointing without using the
    # data model/node api to avoid a validation
    # failure here
    m.meta["pointing"] = {}

    with pytest.raises(ValidationError):
<<<<<<< HEAD
        m.validate()
=======
        m.validate()


def test_modelcontainer_init():
    img = utils.mk_level2_image()
    m = datamodels.ImageModel(img)
    mc1 = datamodels.ModelContainer([m])

    # initialize with an instance of ModelContainer
    mc2 = datamodels.ModelContainer(mc1)

    assert len(mc1) == len(mc2)


@pytest.mark.filterwarnings("ignore:ERFA function.*")
@pytest.mark.parametrize("node", datamodels.MODEL_REGISTRY.keys())
@pytest.mark.parametrize("correct, model", datamodels.MODEL_REGISTRY.items())
def test_model_only_init_with_correct_node(node, correct, model):
    """
    Datamodels should only be initializable with the correct node in the model_registry.

    This checks that it can be initiallized with the correct node, and that it cannot be
    with any other node.
    """
    img = create_node(node)
    with nullcontext() if node is correct else pytest.raises(ValidationError):
        model(img)


def test_ramp_from_science_raw():
    raw = datamodels.ScienceRawModel(utils.mk_level1_science_raw())

    ramp = datamodels.RampModel.from_science_raw(raw)
    for key in ramp:
        if not hasattr(raw, key):
            continue

        ramp_value = getattr(ramp, key)
        raw_value = getattr(raw, key)
        if isinstance(ramp_value, np.ndarray):
            assert_array_equal(ramp_value, raw_value.astype(ramp_value.dtype))

        elif isinstance(ramp_value, stnode.DNode):
            assert_node_equal(ramp_value, raw_value)

        else:
            raise ValueError(f"Unexpected type {type(ramp_value)}, {key}")
>>>>>>> b95a8c79
<|MERGE_RESOLUTION|>--- conflicted
+++ resolved
@@ -1,5 +1,4 @@
 import warnings
-from contextlib import nullcontext
 
 import asdf
 import numpy as np
@@ -7,14 +6,11 @@
 from astropy import units as u
 from astropy.modeling import Model
 from jsonschema import ValidationError
-from numpy.testing import assert_array_equal
 
 from roman_datamodels import datamodels
 from roman_datamodels import maker_utils as utils
 from roman_datamodels import stnode
 from roman_datamodels.extensions import DATAMODEL_EXTENSIONS
-from roman_datamodels.testing import create_node
-from roman_datamodels.testing.assertions import assert_node_equal
 
 EXPECTED_COMMON_REFERENCE = {"$ref": "ref_common-1.0.0"}
 
@@ -788,54 +784,4 @@
     m.meta["pointing"] = {}
 
     with pytest.raises(ValidationError):
-<<<<<<< HEAD
-        m.validate()
-=======
-        m.validate()
-
-
-def test_modelcontainer_init():
-    img = utils.mk_level2_image()
-    m = datamodels.ImageModel(img)
-    mc1 = datamodels.ModelContainer([m])
-
-    # initialize with an instance of ModelContainer
-    mc2 = datamodels.ModelContainer(mc1)
-
-    assert len(mc1) == len(mc2)
-
-
-@pytest.mark.filterwarnings("ignore:ERFA function.*")
-@pytest.mark.parametrize("node", datamodels.MODEL_REGISTRY.keys())
-@pytest.mark.parametrize("correct, model", datamodels.MODEL_REGISTRY.items())
-def test_model_only_init_with_correct_node(node, correct, model):
-    """
-    Datamodels should only be initializable with the correct node in the model_registry.
-
-    This checks that it can be initiallized with the correct node, and that it cannot be
-    with any other node.
-    """
-    img = create_node(node)
-    with nullcontext() if node is correct else pytest.raises(ValidationError):
-        model(img)
-
-
-def test_ramp_from_science_raw():
-    raw = datamodels.ScienceRawModel(utils.mk_level1_science_raw())
-
-    ramp = datamodels.RampModel.from_science_raw(raw)
-    for key in ramp:
-        if not hasattr(raw, key):
-            continue
-
-        ramp_value = getattr(ramp, key)
-        raw_value = getattr(raw, key)
-        if isinstance(ramp_value, np.ndarray):
-            assert_array_equal(ramp_value, raw_value.astype(ramp_value.dtype))
-
-        elif isinstance(ramp_value, stnode.DNode):
-            assert_node_equal(ramp_value, raw_value)
-
-        else:
-            raise ValueError(f"Unexpected type {type(ramp_value)}, {key}")
->>>>>>> b95a8c79
+        m.validate()