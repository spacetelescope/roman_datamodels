import numpy as np
from astropy import coordinates, time
from astropy import units as u
from astropy.modeling import models
from astropy.table import QTable
from gwcs import coordinate_frames
from gwcs.wcs import WCS

from roman_datamodels import stnode

from ._base import NONUM, NOSTR
from ._basic_meta import mk_basic_meta
from ._tagged_nodes import mk_cal_logs, mk_photometry, mk_resample, mk_source_catalog


def mk_exposure(**kwargs):
    """
    Create a dummy Exposure instance with valid values for attributes
    required by the schema. Utilized by the model maker utilities below.

    Returns
    -------
    roman_datamodels.stnode.Exposure
    """
    exp = stnode.Exposure()

    exp["type"] = kwargs.get("type", "WFI_IMAGE")
    exp["nresultants"] = kwargs.get("nresultants", 6)
    exp["start_time"] = kwargs.get("start_time", time.Time("2020-01-01T00:00:00.0", format="isot", scale="utc"))
    exp["end_time"] = kwargs.get("end_time", time.Time("2020-01-01T02:00:00.0", format="isot", scale="utc"))
    exp["data_problem"] = kwargs.get("data_problem", NOSTR)
    exp["frame_time"] = kwargs.get("frame_time", NONUM)
    exp["exposure_time"] = kwargs.get("exposure_time", NONUM)
    exp["ma_table_id"] = kwargs.get("ma_table_id", NOSTR)
    exp["ma_table_name"] = kwargs.get("ma_table_name", NOSTR)
    exp["ma_table_name"] = kwargs.get("ma_table_name", NOSTR)
    exp["ma_table_number"] = kwargs.get("ma_table_number", NONUM)
    exp["read_pattern"] = kwargs.get("read_pattern", [[1], [2, 3], [4], [5, 6, 7, 8], [9, 10], [11]])
    exp["effective_exposure_time"] = kwargs.get("effective_exposure_time", NONUM)
    exp["truncated"] = kwargs.get("truncated", False)
    exp["engineering_quality"] = kwargs.get("engineering_quality", "OK")

    return exp


def mk_wfi_mode(**kwargs):
    """
    Create a dummy WFI mode instance with valid values for attributes
    required by the schema. Utilized by the model maker utilities below.

    Returns
    -------
    roman_datamodels.stnode.WfiMode
    """
    mode = stnode.WfiMode()
    mode["name"] = kwargs.get("name", "WFI")
    mode["detector"] = kwargs.get("detector", "WFI01")
    mode["optical_element"] = kwargs.get("optical_element", "F158")

    return mode


def mk_program(**kwargs):
    """
    Create a dummy Program instance with valid values for attributes
    required by the schema. Utilized by the model maker utilities below.

    Returns
    -------
    roman_datamodels.stnode.Program
    """
    prog = stnode.Program()
    prog["title"] = kwargs.get("title", NOSTR)
    prog["investigator_name"] = kwargs.get("investigator_name", NOSTR)
    prog["category"] = kwargs.get("category", NOSTR)
    prog["subcategory"] = kwargs.get("subcategory", "None")
    prog["science_category"] = kwargs.get("science_category", NOSTR)

    return prog


def mk_observation(**kwargs):
    """
    Create a dummy Observation instance with valid values for attributes
    required by the schema. Utilized by the model maker utilities below.

    Returns
    -------
    roman_datamodels.stnode.Observation
    """
    obs = stnode.Observation()
    obs["observation_id"] = kwargs.get("observation_id", NOSTR)
    obs["visit_id"] = kwargs.get("visit_id", NOSTR)
    obs["program"] = kwargs.get("program", 1)
    obs["execution_plan"] = kwargs.get("execution_plan", 1)
    obs["pass"] = kwargs.get("pass", 1)
    obs["segment"] = kwargs.get("segment", 1)
    obs["observation"] = kwargs.get("observation", 1)
    obs["visit"] = kwargs.get("visit", 1)
    obs["visit_file_group"] = kwargs.get("visit_file_group", 1)
    obs["visit_file_sequence"] = kwargs.get("visit_file_sequence", 1)
    obs["visit_file_activity"] = kwargs.get("visit_file_activity", "01")
    obs["exposure"] = kwargs.get("exposure", 1)
    # obs["template"] = kwargs.get("template", NOSTR)
    # obs["observation_label"] = kwargs.get("observation_label", NOSTR)
    # obs["survey"] = kwargs.get("survey", "N/A")

    return obs


def mk_outlier_detection(**kwargs):
    """
    Create a dummy Outlier Detection instance with valid values for attributes
    required by the schema. Utilized by the model maker utilities below.

    Returns
    -------
    roman_datamodels.stnode.OutlierDetection
    """
    od = stnode.OutlierDetection()
    od["good_bits"] = kwargs.get("good_bits", "NA")

    return od


def mk_sky_background(**kwargs):
    """
    Create a dummy Sky Background instance with valid values for attributes
    required by the schema. Utilized by the model maker utilities below.

    Returns
    -------
    roman_datamodels.stnode.SkyBackground
    """
    sb = stnode.SkyBackground()
    sb["level"] = kwargs.get("level", NONUM)
    sb["method"] = kwargs.get("method", "None")
    sb["subtracted"] = kwargs.get("subtracted", False)

    return sb


def mk_ephemeris(**kwargs):
    """
    Create a dummy Ephemeris instance with valid values for attributes
    required by the schema. Utilized by the model maker utilities below.

    Returns
    -------
    roman_datamodels.stnode.Ephemeris
    """
    ephem = stnode.Ephemeris()
    ephem["ephemeris_reference_frame"] = kwargs.get("ephemeris_reference_frame", NOSTR)
    ephem["type"] = kwargs.get("type", "DEFINITIVE")
    ephem["time"] = kwargs.get("time", NONUM)
    ephem["spatial_x"] = kwargs.get("spatial_x", NONUM)
    ephem["spatial_y"] = kwargs.get("spatial_y", NONUM)
    ephem["spatial_z"] = kwargs.get("spatial_z", NONUM)
    ephem["velocity_x"] = kwargs.get("velocity_x", NONUM)
    ephem["velocity_y"] = kwargs.get("velocity_y", NONUM)
    ephem["velocity_z"] = kwargs.get("velocity_z", NONUM)

    return ephem


def mk_visit(**kwargs):
    """
    Create a dummy Visit instance with valid values for attributes
    required by the schema. Utilized by the model maker utilities below.

    Returns
    -------
    roman_datamodels.stnode.Visit
    """
    visit = stnode.Visit()
    visit["dither"] = kwargs.get(
        "dither", {"primary_name": None, "subpixel_name": None, "executed_pattern": np.arange(1, 10).tolist()}
    )
    visit["type"] = kwargs.get("type", "PRIME_TARGETED_FIXED")
    visit["start_time"] = kwargs.get("start_time", time.Time("2020-01-01T00:00:00.0", format="isot", scale="utc"))
    visit["nexposures"] = kwargs.get("nexposures", NONUM)
    visit["internal_target"] = kwargs.get("internal_target", False)

    return visit


def mk_coordinates(**kwargs):
    """
    Create a dummy Coordinates instance with valid values for attributes
    required by the schema. Utilized by the model maker utilities below.

    Returns
    -------
    roman_datamodels.stnode.Coordinates
    """
    coord = stnode.Coordinates()
    coord["reference_frame"] = kwargs.get("reference_frame", "ICRS")

    return coord


def mk_pointing(**kwargs):
    """
    Create a dummy Pointing instance with valid values for attributes
    required by the schema. Utilized by the model maker utilities below.

    Returns
    -------
    roman_datamodels.stnode.Pointing
    """
    point = stnode.Pointing()
    point["ra_v1"] = kwargs.get("ra_v1", NONUM)
    point["dec_v1"] = kwargs.get("dec_v1", NONUM)
    point["pa_v3"] = kwargs.get("pa_v3", NONUM)
    point["target_aperture"] = kwargs.get("target_aperture", NOSTR)
    point["target_ra"] = kwargs.get("target_ra", NONUM)
    point["target_dec"] = kwargs.get("target_dec", NONUM)
    point["pointing_engineering_source"] = kwargs.get("pointing_engineering_source", "CALCULATED")
    point["pa_aperture"] = kwargs.get("pa_aperture", NONUM)

    return point


def mk_velocity_aberration(**kwargs):
    """
    Create a dummy Velocity Aberration instance with valid values for attributes
    required by the schema. Utilized by the model maker utilities below.

    Returns
    -------
    roman_datamodels.stnode.VelocityAberration
    """
    vab = stnode.VelocityAberration()
    vab["ra_reference"] = kwargs.get("ra_reference", NONUM)
    vab["dec_reference"] = kwargs.get("dec_reference", NONUM)
    vab["scale_factor"] = kwargs.get("scale_factor", 1)

    return vab


def mk_wcsinfo(**kwargs):
    """
    Create a dummy WCS Info instance with valid values for attributes
    required by the schema. Utilized by the model maker utilities below.

    Returns
    -------
    roman_datamodels.stnode.Wcsinfo
    """
    wcsi = stnode.Wcsinfo()
    wcsi["aperture_name"] = kwargs.get("aperture_name", "WFI01_FULL")
    wcsi["v2_ref"] = kwargs.get("v2_ref", NONUM)
    wcsi["v3_ref"] = kwargs.get("v3_ref", NONUM)
    wcsi["vparity"] = kwargs.get("vparity", -1)
    wcsi["v3yangle"] = kwargs.get("v3yangle", NONUM)
    wcsi["ra_ref"] = kwargs.get("ra_ref", NONUM)
    wcsi["dec_ref"] = kwargs.get("dec_ref", NONUM)
    wcsi["roll_ref"] = kwargs.get("roll_ref", NONUM)
    wcsi["s_region"] = kwargs.get("s_region", NOSTR)

    return wcsi


def mk_l2_cal_step(**kwargs):
    """
    Create a dummy Level 2 Cal Step instance with valid values for attributes
    required by the schema. Utilized by the model maker utilities below.

    Returns
    -------
    roman_datamodels.stnode.L2CalStep
    """
    l2calstep = stnode.L2CalStep()
    l2calstep["assign_wcs"] = kwargs.get("assign_wcs", "INCOMPLETE")
    l2calstep["dark"] = kwargs.get("dark", "INCOMPLETE")
    l2calstep["dq_init"] = kwargs.get("dq_init", "INCOMPLETE")
    l2calstep["flat_field"] = kwargs.get("flat_field", "INCOMPLETE")
    l2calstep["flux"] = kwargs.get("flux", "INCOMPLETE")
    l2calstep["linearity"] = kwargs.get("linearity", "INCOMPLETE")
    l2calstep["outlier_detection"] = kwargs.get("outlier_detection", "INCOMPLETE")
    l2calstep["photom"] = kwargs.get("photom", "INCOMPLETE")
    l2calstep["source_catalog"] = kwargs.get("source_catalog", "INCOMPLETE")
    l2calstep["ramp_fit"] = kwargs.get("ramp_fit", "INCOMPLETE")
    l2calstep["refpix"] = kwargs.get("refpix", "INCOMPLETE")
    l2calstep["saturation"] = kwargs.get("saturation", "INCOMPLETE")
    l2calstep["skymatch"] = kwargs.get("skymatch", "INCOMPLETE")
    l2calstep["tweakreg"] = kwargs.get("tweakreg", "INCOMPLETE")

    return l2calstep


def mk_l3_cal_step(**kwargs):
    """
    Create a dummy Level 3 Cal Step instance with valid values for attributes
    required by the schema. Utilized by the model maker utilities below.

    Returns
    -------
    roman_datamodels.stnode.L3CalStep
    """
    l3calstep = stnode.L3CalStep()
    l3calstep["flux"] = kwargs.get("flux", "INCOMPLETE")
    l3calstep["outlier_detection"] = kwargs.get("outlier_detection", "INCOMPLETE")
    l3calstep["skymatch"] = kwargs.get("skymatch", "INCOMPLETE")
    l3calstep["resample"] = kwargs.get("resample", "INCOMPLETE")

    return l3calstep


def mk_guidestar(**kwargs):
    """
    Create a dummy Guidestar instance with valid values for attributes
    required by the schema. Utilized by the model maker utilities below.

    Returns
    -------
    roman_datamodels.stnode.Guidestar
    """
    guide = stnode.Guidestar()

    guide["guide_window_id"] = kwargs.get("guide_window_id", NOSTR)
    guide["guide_mode"] = kwargs.get("guide_mode", "WSM-ACQ-2")
    guide["window_xstart"] = kwargs.get("window_xstart", NONUM)
    guide["window_ystart"] = kwargs.get("window_ystart", NONUM)
    guide["window_xstop"] = kwargs.get("window_xstop", guide["window_xstart"] + 170)
    guide["window_ystop"] = kwargs.get("window_ystop", guide["window_ystart"] + 24)
    guide["guide_star_id"] = kwargs.get("guide_star_id", NOSTR)
    guide["epoch"] = kwargs.get("epoch", NOSTR)

    return guide


def mk_ref_file(**kwargs):
    """
    Create a dummy RefFile instance with valid values for attributes
    required by the schema. Utilized by the model maker utilities below.

    Returns
    -------
    roman_datamodels.stnode.RefFile
    """
    ref_file = stnode.RefFile()
    ref_file["apcorr"] = kwargs.get("apcorr", "N/A")
    ref_file["area"] = kwargs.get("area", "N/A")
    ref_file["dark"] = kwargs.get("dark", "N/A")
    ref_file["distortion"] = kwargs.get("distortion", "N/A")
    ref_file["epsf"] = kwargs.get("epsf", "N/A")
    ref_file["flat"] = kwargs.get("flat", "N/A")
    ref_file["gain"] = kwargs.get("gain", "N/A")
    ref_file["inverse_linearity"] = kwargs.get("inverse_linearity", "N/A")
    ref_file["linearity"] = kwargs.get("linearity", "N/A")
    ref_file["mask"] = kwargs.get("mask", "N/A")
    ref_file["photom"] = kwargs.get("photom", "N/A")
    ref_file["readnoise"] = kwargs.get("readnoise", "N/A")
    ref_file["refpix"] = kwargs.get("refpix", "N/A")
    ref_file["saturation"] = kwargs.get("saturation", "N/A")

    ref_file["crds"] = kwargs.get("crds", {"version": "12.3.1", "context": "roman_0815.pmap"})

    return ref_file


def mk_common_meta(**kwargs):
    """
    Create a dummy common metadata dictionary with valid values for attributes

    Returns
    -------
    dict (defined by the common-1.0.0 schema)
    """
    meta = mk_basic_meta(**kwargs)
    meta["coordinates"] = mk_coordinates(**kwargs.get("coordinates", {}))
    meta["ephemeris"] = mk_ephemeris(**kwargs.get("ephemeris", {}))
    meta["exposure"] = mk_exposure(**kwargs.get("exposure", {}))
    meta["guide_star"] = mk_guidestar(**kwargs.get("guide_star", {}))
    meta["instrument"] = mk_wfi_mode(**kwargs.get("instrument", {}))
    meta["observation"] = mk_observation(**kwargs.get("observation", {}))
    meta["pointing"] = mk_pointing(**kwargs.get("pointing", {}))
    meta["program"] = mk_program(**kwargs.get("program", {}))
    meta["rcs"] = mk_rcs(**kwargs.get("rcs", {}))
    meta["ref_file"] = mk_ref_file(**kwargs.get("ref_file", {}))
    meta["velocity_aberration"] = mk_velocity_aberration(**kwargs.get("velocity_aberration", {}))
    meta["visit"] = mk_visit(**kwargs.get("visit", {}))
    meta["wcsinfo"] = mk_wcsinfo(**kwargs.get("wcsinfo", {}))

    return meta


def mk_wfi_wcs_common_meta(**kwargs):
    """
    Create a dummy common metadata dictionary for WfiWcs with valid values for attributes

    Returns
    -------
    dict
    """
    meta = mk_basic_meta(**kwargs)
    meta["coordinates"] = mk_coordinates(**kwargs.get("coordinates", {}))
    meta["ephemeris"] = mk_ephemeris(**kwargs.get("ephemeris", {}))
    meta["exposure"] = mk_exposure(**kwargs.get("exposure", {}))
    meta["instrument"] = mk_wfi_mode(**kwargs.get("instrument", {}))
    meta["observation"] = mk_observation(**kwargs.get("observation", {}))
    meta["pointing"] = mk_pointing(**kwargs.get("pointing", {}))
    meta["program"] = mk_program(**kwargs.get("program", {}))
    meta["velocity_aberration"] = mk_velocity_aberration(**kwargs.get("velocity_aberration", {}))
    meta["visit"] = mk_visit(**kwargs.get("visit", {}))
    meta["wcsinfo"] = mk_wcsinfo(**kwargs.get("wcsinfo", {}))

    return meta


def mk_l2_meta(**kwargs):
    """
    Create a dummy common metadata dictionary with valid values for attributes and add
    the additional photometry metadata

    Returns
    -------
    dict (defined by the common-1.0.0 schema with additional photometry metadata)
    """

    meta = mk_common_meta(**kwargs)

    meta["cal_step"] = mk_l2_cal_step(**kwargs.get("cal_step", {}))
    meta["photometry"] = mk_photometry(**kwargs.get("photometry", {}))
    meta["outlier_detection"] = mk_outlier_detection(**kwargs.get("outlier_detection", {}))
    meta["background"] = mk_sky_background(**kwargs.get("background", {}))
    meta["source_catalog"] = mk_source_catalog(**kwargs.get("source_catalog", {}))
    meta["cal_logs"] = mk_cal_logs(**kwargs)

    return meta


def mk_ramp_meta(**kwargs):
    """
    Create a dummy common metadata dictionary with valid values for attributes and add
    the additional photometry metadata

    Returns
    -------
    dict (defined by the common-1.0.0 schema with additional photometry metadata)
    """

    meta = mk_common_meta(**kwargs)

    meta["cal_step"] = mk_l2_cal_step(**kwargs.get("cal_step", {}))

    return meta


def mk_mosaic_meta(**kwargs):
    """
    Create a dummy metadata dictionary with valid values for mosaic attributes.

    Returns
    -------
    dict (defined by the wfi_mosaic-1.0.0 schema)
    """

    meta = mk_basic_meta(**kwargs)
    meta["basic"] = mk_mosaic_basic(**kwargs.get("basic", {}))
    meta["asn"] = mk_mosaic_associations(**kwargs.get("asn", {}))
    meta["cal_step"] = mk_l3_cal_step(**kwargs.get("cal_step", {}))
    meta["coordinates"] = mk_coordinates(**kwargs.get("coordinates", {}))
    meta["individual_image_meta"] = mk_individual_image_meta(**kwargs.get("individual_image_meta", {}))
    meta["photometry"] = mk_photometry(**kwargs.get("photometry", {}))
    meta["program"] = mk_program(**kwargs.get("program", {}))
    meta["ref_file"] = mk_ref_file(**kwargs.get("ref_file", {}))
    meta["resample"] = mk_resample(**kwargs.get("resample", {}))
    meta["wcsinfo"] = mk_mosaic_wcsinfo(**kwargs.get("wcsinfo", {}))

    return meta


def mk_mosaic_associations(**kwargs):
    """
    Create a dummy mosaic associations instance with valid values for
    mosaic associations attributes. Utilized by the model maker utilities.

    Returns
    -------
    roman_datamodels.stnode.MosaicAssociations
    """

    mosasn = stnode.MosaicAssociations()
    mosasn["pool_name"] = kwargs.get("pool_name", NOSTR)
    mosasn["table_name"] = kwargs.get("table_name", NOSTR)

    return mosasn


def mk_guidewindow_meta(**kwargs):
    """
    Create a dummy common metadata dictionary with valid values for attributes and add
    the additional guidewindow metadata

    Returns
    -------
    dict (defined by the common-1.0.0 schema with additional guidewindow metadata)
    """

    meta = mk_common_meta(**kwargs)

    meta["file_creation_time"] = kwargs.get("file_creation_time", time.Time("2020-01-01T20:00:00.0", format="isot", scale="utc"))
    meta["gw_start_time"] = kwargs.get("gw_start_time", time.Time("2020-01-01T00:00:00.0", format="isot", scale="utc"))
    meta["gw_end_time"] = kwargs.get("gw_end_time", time.Time("2020-01-01T10:00:00.0", format="isot", scale="utc"))
    meta["gw_function_start_time"] = kwargs.get(
        "gw_function_start_time", time.Time("2020-01-01T00:00:00.0", format="isot", scale="utc")
    )
    meta["gw_function_end_time"] = kwargs.get(
        "gw_function_end_time", time.Time("2020-01-01T00:00:00.0", format="isot", scale="utc")
    )
    meta["gw_frame_readout_time"] = kwargs.get("gw_frame_readout_time", NONUM)
    meta["pedestal_resultant_exp_time"] = kwargs.get("pedestal_resultant_exp_time", NONUM)
    meta["signal_resultant_exp_time"] = kwargs.get("signal_resultant_exp_time", NONUM)
    meta["gw_acq_number"] = kwargs.get("gw_acq_number", NONUM)
    meta["gw_science_file_source"] = kwargs.get("gw_science_file_source", NOSTR)
    meta["gw_mode"] = kwargs.get("gw_mode", "WIM-ACQ")
    meta["gw_window_xstart"] = kwargs.get("gw_window_xstart", NONUM)
    meta["gw_window_ystart"] = kwargs.get("gw_window_ystart", NONUM)
    meta["gw_window_xstop"] = kwargs.get("gw_window_xstop", meta["gw_window_xstart"] + 170)
    meta["gw_window_ystop"] = kwargs.get("gw_window_ystop", meta["gw_window_ystart"] + 24)
    meta["gw_window_xsize"] = kwargs.get("gw_window_xsize", 170)
    meta["gw_window_ysize"] = kwargs.get("gw_window_ysize", 24)

    meta["gw_function_start_time"] = kwargs.get(
        "gw_function_start_time", time.Time("2020-01-01T00:00:00.0", format="isot", scale="utc")
    )
    meta["gw_function_end_time"] = kwargs.get(
        "gw_function_end_time", time.Time("2020-01-01T00:00:00.0", format="isot", scale="utc")
    )
    meta["data_start"] = kwargs.get("data_start", NONUM)
    meta["data_end"] = kwargs.get("data_end", NONUM)
    meta["gw_acq_exec_stat"] = kwargs.get("gw_acq_exec_stat", "StatusRMTest619")

    return meta


<<<<<<< HEAD
def mk_l1_face_guidewindow_meta(mode="WSM", **kwargs):
    """
    Create a dummy level 1 face guidewindow metadata dictionary with valid values
=======
def mk_l1_gs_submeta(**kwargs):
    """
    Create a dummy level 1 detector guide star metadata dictionary with valid values
>>>>>>> e544bbf7
    for attributes

    Returns
    -------
<<<<<<< HEAD
    dict (defined by the l1_face_guidewindow-1.0.0 schema with additional guidewindow
    metadata)
    """

    meta = {}

    meta["model_type"] = kwargs.get("model_type", NOSTR)
    meta["instrument"] = mk_wfi_mode(**kwargs.get("instrument", {}))
    meta["fgs_modes_used"] = kwargs.get("fgs_modes_used", ["NOT_CONFIGURED"])
    meta["ma_table_ids_used"] = kwargs.get("ma_table_ids_used", [NOSTR])
    meta["gw_cycles_per_sci_read_used"] = kwargs.get("gw_cycles_per_sci_read_used", [NONUM])
    meta["guide_star_acq_num"] = kwargs.get("guide_star_acq_num", NONUM)
    meta["guide_window_id"] = kwargs.get("guide_window_id", NOSTR)
    meta["detector_gw_files"] = kwargs.get("detector_gw_files", {})
    meta["expected_gw_acquisitions"] = kwargs.get("expected_gw_acquisitions", {})
    meta["expected_gw_tracking"] = kwargs.get("expected_gw_tracking", {})

    # WSM Only Keywords
    if mode == "WSM":
        meta["wsm_edge_used"] = kwargs.get("wsm_edge_used", "blue")

=======
    dict (defined by the l1_detector_guidewindow-1.0.0 schema with additional guidewindow metadata)
    """

    l1_gs_submeta = {}

    l1_gs_submeta["gsc_id"] = kwargs.get("gsc_id", NOSTR)
    l1_gs_submeta["predicted_ra"] = kwargs.get("predicted_ra", NONUM)
    l1_gs_submeta["predicted_dec"] = kwargs.get("predicted_dec", NONUM)
    l1_gs_submeta["gaia_parallax"] = kwargs.get("gaia_parallax", NONUM)
    l1_gs_submeta["ra_pm"] = kwargs.get("ra_pm", NONUM)
    l1_gs_submeta["dec_pm"] = kwargs.get("dec_pm", NONUM)
    l1_gs_submeta["predicted_fgs_mag"] = kwargs.get("predicted_fgs_mag", NONUM)
    l1_gs_submeta["predicted_fgs_bright_mag"] = kwargs.get("predicted_fgs_bright_mag", NONUM)
    l1_gs_submeta["predicted_fgs_faint_mag"] = kwargs.get("predicted_fgs_faint_mag", NONUM)
    l1_gs_submeta["predicted_count_rate"] = kwargs.get("predicted_count_rate", NONUM)
    l1_gs_submeta["predicted_x"] = kwargs.get("predicted_x", NONUM)
    l1_gs_submeta["predicted_y"] = kwargs.get("predicted_y", NONUM)
    l1_gs_submeta["pseudo_star_flag"] = kwargs.get("pseudo_star_flag", "N")

    return l1_gs_submeta


def mk_l1_gw_submeta(mode="WSM", **kwargs):
    """
    Create a dummy level 1 detector guide window metadata dictionary with valid values
    for attributes

    Parameters
    ----------
    mode : string
        (optional, keyword-only) Mode of the instrument, image (WIM) or spectrograph (WSM).

    Returns
    -------
    dict (defined by the l1_detector_guidewindow-1.0.0 schema with additional guidewindow metadata)
    """

    l1_gw_submeta = {}

    l1_gw_submeta["min_acq_xstart"] = kwargs.get("min_acq_xstart", NONUM)
    l1_gw_submeta["min_acq_ystart"] = kwargs.get("min_acq_ystart", NONUM)
    l1_gw_submeta["max_acq_xstop"] = kwargs.get("max_acq_xstop", NONUM)
    l1_gw_submeta["max_acq_ystop"] = kwargs.get("max_acq_ystop", NONUM)
    l1_gw_submeta["acq_xsize"] = kwargs.get("acq_xsize", NONUM)
    l1_gw_submeta["acq_ysize"] = kwargs.get("acq_ysize", NONUM)

    l1_gw_submeta["min_track_xstart"] = kwargs.get("min_track_xstart", NONUM)
    l1_gw_submeta["min_track_ystart"] = kwargs.get("min_track_ystart", NONUM)
    l1_gw_submeta["max_track_xstop"] = kwargs.get("max_track_xstop", NONUM)
    l1_gw_submeta["max_track_ystop"] = kwargs.get("max_track_ystop", NONUM)
    l1_gw_submeta["track_xsize"] = kwargs.get("track_xsize", NONUM)
    l1_gw_submeta["track_ysize"] = kwargs.get("track_ysize", NONUM)

    if mode == "WSM":
        l1_gw_submeta["min_edge_acq_xstart"] = kwargs.get("min_edge_acq_xstart", NONUM)
        l1_gw_submeta["min_edge_acq_ystart"] = kwargs.get("min_edge_acq_ystart", NONUM)
        l1_gw_submeta["max_edge_acq_xstop"] = kwargs.get("max_edge_acq_xstop", NONUM)
        l1_gw_submeta["max_edge_acq_ystop"] = kwargs.get("max_edge_acq_ystop", NONUM)
        l1_gw_submeta["edge_acq_xsize"] = kwargs.get("edge_acq_xsize", NONUM)
        l1_gw_submeta["edge_acq_ysize"] = kwargs.get("edge_acq_ysize", NONUM)

    return l1_gw_submeta


def mk_l1_detector_guidewindow_meta(mode="WSM", **kwargs):
    """
    Create a dummy level 1 detector guide window metadata dictionary with valid values
    for attributes

    Parameters
    ----------
    mode : string
        (optional, keyword-only) Mode of the instrument, image (WIM) or spectrograph (WSM).

    Returns
    -------
    dict (defined by the l1_detector_guidewindow-1.0.0 schema with additional guidewindow metadata)
    """

    meta = {}
    meta["model_type"] = kwargs.get("model_type", NOSTR)
    meta["fgs_modes_used"] = kwargs.get("fgs_modes_used", ["NOT_CONFIGURED"])
    meta["acq_ma_table_id"] = kwargs.get("acq_ma_table_id", NOSTR)
    meta["acq_gw_cycles_per_sci_read"] = kwargs.get("acq_gw_cycles_per_sci_read", NONUM)
    meta["acq_pedestal_resultant_exp_time"] = kwargs.get("acq_pedestal_resultant_exp_time", NONUM)
    meta["acq_signal_resultant_exp_time"] = kwargs.get("acq_signal_resultant_exp_time", NONUM)
    meta["track_ma_table_id"] = kwargs.get("track_ma_table_id", NOSTR)
    meta["track_gw_cycles_per_sci_read"] = kwargs.get("track_gw_cycles_per_sci_read", NONUM)
    meta["track_pedestal_resultant_exp_time"] = kwargs.get("track_pedestal_resultant_exp_time", NONUM)
    meta["track_signal_resultant_exp_time"] = kwargs.get("track_signal_resultant_exp_time", NONUM)
    meta["guide_star_acq_num"] = kwargs.get("guide_star_acq_num", NONUM)
    meta["guide_window_id"] = kwargs.get("guide_window_id", NOSTR)
    meta["instrument"] = mk_wfi_mode(**kwargs.get("instrument", {}))
    meta["avg_face_filename"] = kwargs.get("avg_face_filename", NOSTR)

    # WSM Only Keywords
    if mode == "WSM":
        meta["edge_acq_ma_table_id"] = kwargs.get("edge_acq_ma_table_id", NOSTR)
        meta["edge_acq_gw_cycles_per_sci_read"] = kwargs.get("edge_acq_gw_cycles_per_sci_read", NONUM)
        meta["edge_acq_pedestal_resultant_exp_time"] = kwargs.get("edge_acq_pedestal_resultant_exp_time", NONUM)
        meta["edge_acq_signal_resultant_exp_time"] = kwargs.get("edge_acq_signal_resultant_exp_time", NONUM)
        meta["wsm_edge_used"] = kwargs.get("wsm_edge_used", "blue")

    meta["guide_star"] = mk_l1_gs_submeta(**kwargs.get("guide_star", {}))
    meta["guide_window"] = mk_l1_gw_submeta(mode, **kwargs.get("guide_window", {}))

>>>>>>> e544bbf7
    return meta


def mk_msos_stack_meta(**kwargs):
    """
    Create a dummy common metadata dictionary with valid values for attributes and add
    the additional msos_stack metadata

    Returns
    -------
    dict (defined by the common-1.0.0 schema with additional guidewindow metadata)
    """

    meta = mk_common_meta(**kwargs)
    meta["image_list"] = kwargs.get("image_list", NOSTR)

    return meta


def mk_rcs(**kwargs):
    """
    Create a dummy Relative Calibration System instance with valid values for attributes
    required by the schema. Utilized by the model maker utilities below.

    Returns
    -------
    roman_datamodels.stnode.Rcs
    """
    rcs = stnode.Rcs()
    rcs["active"] = kwargs.get("active", False)
    rcs["electronics"] = kwargs.get("electronics", "A")
    rcs["bank"] = kwargs.get("bank", "1")
    rcs["led"] = kwargs.get("led", "1")
    rcs["counts"] = kwargs.get("counts", NONUM)

    return rcs


def mk_statistics(**kwargs):
    """
    Create a dummy Statistical instance with valid values for attributes
    required by the schema. Utilized by the model maker utilities below.

    Returns
    -------
    roman_datamodels.stnode.Statistics
    """
    stats = stnode.Statistics()
    stats["zodiacal_light"] = kwargs.get("zodiacal_light", NONUM)
    stats["image_median"] = kwargs.get("image_median", NONUM)
    stats["image_rms"] = kwargs.get("image_rms", NONUM)
    stats["good_pixel_fraction"] = kwargs.get("good_pixel_fraction", NONUM)

    return stats


def mk_ref_common(reftype_, **kwargs):
    """
    Create dummy metadata for reference file instances.

    Returns
    -------
    dict (follows reference_file/ref_common-1.0.0 schema)
    """
    meta = {}
    meta["telescope"] = kwargs.get("telescope", "ROMAN")
    meta["instrument"] = kwargs.get("instrument", {"name": "WFI", "detector": "WFI01", "optical_element": "F158"})
    meta["origin"] = kwargs.get("origin", "STSCI")
    meta["pedigree"] = kwargs.get("pedigree", "GROUND")
    meta["author"] = kwargs.get("author", "test system")
    meta["description"] = kwargs.get("description", "blah blah blah")
    meta["useafter"] = kwargs.get("useafter", time.Time("2020-01-01T00:00:00.0", format="isot", scale="utc"))
    meta["reftype"] = kwargs.get("reftype", reftype_)

    return meta


def _mk_ref_exposure(**kwargs):
    """
    Create the general exposure meta data
    """
    exposure = {}
    exposure["type"] = kwargs.get("type", "WFI_IMAGE")
    exposure["p_exptype"] = kwargs.get("p_exptype", "WFI_IMAGE|WFI_GRISM|WFI_PRISM|")

    return exposure


def _mk_ref_dark_exposure(**kwargs):
    """
    Create the dark exposure meta data
    """
    exposure = _mk_ref_exposure(**kwargs)
    exposure["ngroups"] = kwargs.get("ngroups", 6)
    exposure["nframes"] = kwargs.get("nframes", 8)
    exposure["groupgap"] = kwargs.get("groupgap", 0)
    exposure["ma_table_name"] = kwargs.get("ma_table_name", NOSTR)
    exposure["ma_table_number"] = kwargs.get("ma_table_number", NONUM)

    return exposure


def mk_ref_dark_meta(**kwargs):
    """
    Create dummy metadata for dark reference file instances.

    Returns
    -------
    dict (follows reference_file/ref_common-1.0.0 schema + dark reference file metadata)
    """
    meta = mk_ref_common("DARK", **kwargs)
    meta["exposure"] = _mk_ref_dark_exposure(**kwargs.get("exposure", {}))

    return meta


def mk_ref_epsf_meta(**kwargs):
    """
    Create dummy metadata for ePSF reference file instances.

    Returns
    -------
    dict (follows reference_file/ref_common-1.0.0 schema + ePSF reference file metadata)
    """
    meta = mk_ref_common("EPSF", **kwargs)
    meta["oversample"] = kwargs.get("oversample", NONUM)
    meta["spectral_type"] = kwargs.get("spectral_type", ["None"])
    meta["defocus"] = kwargs.get("defocus", np.arange(1, 10).tolist())
    meta["pixel_x"] = kwargs.get("pixel_x", np.arange(1, 10, dtype=np.float32).tolist())
    meta["pixel_y"] = kwargs.get("pixel_y", np.arange(1, 10, dtype=np.float32).tolist())

    return meta


def mk_ref_distoriton_meta(**kwargs):
    """
    Create dummy metadata for distortion reference file instances.

    Returns
    -------
    dict (follows reference_file/ref_common-1.0.0 schema + distortion reference file metadata)
    """
    meta = mk_ref_common("DISTORTION", **kwargs)

    return meta


def _mk_ref_photometry_meta(**kwargs):
    """
    Create the photometry meta data for pixelarea reference files
    """
    meta = {}
    meta["pixelarea_steradians"] = kwargs.get("pixelarea_steradians", float(NONUM))
    meta["pixelarea_arcsecsq"] = kwargs.get("pixelarea_arcsecsq", float(NONUM))

    return meta


def mk_ref_pixelarea_meta(**kwargs):
    """
    Create dummy metadata for pixelarea reference file instances.

    Returns
    -------
    dict (follows reference_file/ref_common-1.0.0 schema + pixelarea reference file metadata)
    """
    meta = mk_ref_common("AREA", **kwargs)
    meta["photometry"] = _mk_ref_photometry_meta(**kwargs.get("photometry", {}))

    return meta


def mk_ref_units_dn_meta(reftype_, **kwargs):
    """
    Create dummy metadata for reference file instances which specify DN as input/output units.

    Returns
    -------
    dict (follows reference_file/ref_common-1.0.0 schema + DN input/output metadata)
    """
    meta = mk_ref_common(reftype_, **kwargs)

    return meta


def mk_ref_readnoise_meta(**kwargs):
    """
    Create dummy metadata for readnoise reference file instances.

    Returns
    -------
    dict (follows reference_file/ref_common-1.0.0 schema + readnoise reference file metadata)
    """
    meta = mk_ref_common("READNOISE", **kwargs)
    meta["exposure"] = _mk_ref_exposure(**kwargs.get("exposure", {}))

    return meta


def mk_ref_skycells_meta(**kwargs):
    """
    Create dummy metadata for skycells reference file instances.

    Returns
    -------
    dict (follows reference_file/ref_common-1.0.0 schema + skycell reference file meta data)
    """
    meta = mk_ref_common("SKYCELLS", **kwargs)
    if "instrument" in meta:
        meta["instrument"].pop("detector", None)
        meta["instrument"].pop("optical_element", None)
    meta["nxy_skycell"] = kwargs.get("nxy_skycell", 5000)
    meta["skycell_border_pixels"] = kwargs.get("skycell_border_pixels", 100)
    meta["plate_scale"] = kwargs.get("plate_scale", 0.055)

    return meta


def mk_mosaic_basic(**kwargs):
    """
    Create a dummy mosaic basic instance with valid values for attributes
    required by the schema. Utilized by the model maker utilities.

    Returns
    -------
    roman_datamodels.stnode.MosaicBasic
    """

    mosbasic = stnode.MosaicBasic()
    mosbasic["time_first_mjd"] = kwargs.get("time_first_mjd", NONUM)
    mosbasic["time_last_mjd"] = kwargs.get("time_last_mjd", NONUM)
    mosbasic["time_mean_mjd"] = kwargs.get("time_mean_mjd", NONUM)
    mosbasic["max_exposure_time"] = kwargs.get("max_exposure_time", NONUM)
    mosbasic["mean_exposure_time"] = kwargs.get("mean_exposure_time", NONUM)
    mosbasic["visit"] = kwargs.get("visit", NONUM)
    mosbasic["segment"] = kwargs.get("segment", NONUM)
    mosbasic["pass"] = kwargs.get("pass", NONUM)
    mosbasic["program"] = kwargs.get("program", NONUM)
    mosbasic["survey"] = kwargs.get("survey", NOSTR)
    mosbasic["optical_element"] = kwargs.get("optical_element", "F158")
    mosbasic["instrument"] = kwargs.get("instrument", "WFI")
    mosbasic["location_name"] = kwargs.get("location_name", NOSTR)
    mosbasic["product_type"] = kwargs.get("product_type", NOSTR)

    return mosbasic


def mk_mosaic_wcsinfo(**kwargs):
    """
    Create a dummy mosaic WCS Info instance with valid values for attributes
    required by the schema. Utilized by the model maker utilities.

    Returns
    -------
    roman_datamodels.stnode.MosaicWcsinfo
    """

    moswcsi = stnode.MosaicWcsinfo()
    moswcsi["ra_ref"] = kwargs.get("ra_ref", NONUM)
    moswcsi["dec_ref"] = kwargs.get("dec_ref", NONUM)
    moswcsi["x_ref"] = kwargs.get("x_ref", NONUM)
    moswcsi["y_ref"] = kwargs.get("y_ref", NONUM)
    moswcsi["rotation_matrix"] = kwargs.get("rotation_matrix", [[NONUM, NONUM], [NONUM, NONUM]])
    moswcsi["pixel_scale"] = kwargs.get("pixel_scale", NONUM)
    moswcsi["pixel_scale_local"] = kwargs.get("pixel_scale_local", NONUM)
    moswcsi["pixel_shape"] = kwargs.get("pixel_shape", [NONUM, NONUM])
    moswcsi["ra_center"] = kwargs.get("ra_center", NONUM)
    moswcsi["dec_center"] = kwargs.get("dec_center", NONUM)
    moswcsi["ra_corn1"] = kwargs.get("ra_corn1", NONUM)
    moswcsi["dec_corn1"] = kwargs.get("dec_corn1", NONUM)
    moswcsi["ra_corn2"] = kwargs.get("ra_corn2", NONUM)
    moswcsi["dec_corn2"] = kwargs.get("dec_corn2", NONUM)
    moswcsi["ra_corn3"] = kwargs.get("ra_corn3", NONUM)
    moswcsi["dec_corn3"] = kwargs.get("dec_corn3", NONUM)
    moswcsi["ra_corn4"] = kwargs.get("ra_corn4", NONUM)
    moswcsi["dec_corn4"] = kwargs.get("dec_corn4", NONUM)
    moswcsi["orientat_local"] = kwargs.get("orientat_local", NONUM)
    moswcsi["orientat"] = kwargs.get("orientat", NONUM)
    moswcsi["projection"] = kwargs.get("projection", "TAN")
    moswcsi["s_region"] = kwargs.get("s_region", NOSTR)

    return moswcsi


def mk_individual_image_meta(**kwargs):
    """
    Create a dummy component image metadata storage instance for mosaics
    with valid values for attributes required by the schema.
    Utilized by the model maker utilities.

    Returns
    -------
    roman_datamodels.stnode.IndividualImageMeta
    """

    imm = stnode.IndividualImageMeta()

    table_dct = {"dummy": [NONUM]}

    imm["basic"] = kwargs.get("basic", QTable(table_dct))
    # imm["background"] = kwargs.get("background", QTable(table_dct))
    # imm["cal_logs"] = kwargs.get("cal_logs", QTable(table_dct))
    # imm["cal_step"] = kwargs.get("cal_step", QTable(table_dct))
    # imm["coordinates"] = kwargs.get("coordinates", QTable(table_dct))
    # imm["ephemeris"] = kwargs.get("ephemeris", QTable(table_dct))
    # imm["exposure"] = kwargs.get("exposure", QTable(table_dct))
    # imm["guide_star"] = kwargs.get("guide_star", QTable(table_dct))
    # imm["instrument"] = kwargs.get("instrument", QTable(table_dct))
    # imm["observation"] = kwargs.get("observation", QTable(table_dct))
    # imm["outlier_detection"] = kwargs.get("outlier_detection", QTable(table_dct))
    # imm["photometry"] = kwargs.get("photometry", QTable(table_dct))
    # imm["pointing"] = kwargs.get("pointing", QTable(table_dct))
    # imm["program"] = kwargs.get("program", QTable(table_dct))
    # imm["rcs"] = kwargs.get("rcs", QTable(table_dct))
    # imm["ref_file"] = kwargs.get("ref_file", QTable(table_dct))
    # imm["source_catalog"] = kwargs.get("source_catalog", QTable(table_dct))
    # imm["velocity_aberration"] = kwargs.get("velocity_aberration", QTable(table_dct))
    # imm["visit"] = kwargs.get("visit", QTable(table_dct))
    # imm["wcsinfo"] = kwargs.get("wcsinfo", QTable(table_dct))

    return imm


def mk_wcs():
    pixelshift = models.Shift(-500) & models.Shift(-500)
    pixelscale = models.Scale(0.1 / 3600.0) & models.Scale(0.1 / 3600.0)  # 0.1 arcsec/pixel
    tangent_projection = models.Pix2Sky_TAN()
    celestial_rotation = models.RotateNative2Celestial(30.0, 45.0, 180.0)

    det2sky = pixelshift | pixelscale | tangent_projection | celestial_rotation

    detector_frame = coordinate_frames.Frame2D(name="detector", axes_names=("x", "y"), unit=(u.pix, u.pix))
    sky_frame = coordinate_frames.CelestialFrame(reference_frame=coordinates.ICRS(), name="icrs", unit=(u.deg, u.deg))
    return WCS(
        [
            (detector_frame, det2sky),
            (sky_frame, None),
        ]
    )


def mk_mosaic_catalog_meta(**kwargs):
    """
    Create a dummy metadata dictionary with valid values for mosaic catalog.

    Returns
    -------
    dict (defined by the wfi_mosaic-1.0.0 schema)
    """

    meta = mk_basic_meta(**kwargs)
    meta["basic"] = mk_mosaic_basic(**kwargs.get("basic", {}))
    meta["photometry"] = mk_photometry(**kwargs.get("photometry", {}))
    meta["program"] = mk_program(**kwargs.get("program", {}))

    return meta


def mk_catalog_meta(**kwargs):
    """
    Create a dummy metadata dictionary with valid values for
    source catalog from Level 2 data.

    Returns
    -------
    dict (defined by the wfi_mosaic-1.0.0 schema)
    """

    meta = mk_basic_meta(**kwargs)
    meta["program"] = mk_program(**kwargs.get("program", {}))
    meta["photometry"] = mk_photometry(**kwargs.get("photometry", {}))
    meta["visit"] = mk_visit(**kwargs.get("visit", {}))
    meta["optical_element"] = kwargs.get("optical_element", "F158")
    meta["exposure"] = mk_exposure(**kwargs.get("exposure", {}))
    meta["ref_file"] = mk_ref_file(**kwargs.get("ref_file", {}))

    return meta<|MERGE_RESOLUTION|>--- conflicted
+++ resolved
@@ -536,20 +536,13 @@
     return meta
 
 
-<<<<<<< HEAD
 def mk_l1_face_guidewindow_meta(mode="WSM", **kwargs):
     """
     Create a dummy level 1 face guidewindow metadata dictionary with valid values
-=======
-def mk_l1_gs_submeta(**kwargs):
-    """
-    Create a dummy level 1 detector guide star metadata dictionary with valid values
->>>>>>> e544bbf7
     for attributes
 
     Returns
     -------
-<<<<<<< HEAD
     dict (defined by the l1_face_guidewindow-1.0.0 schema with additional guidewindow
     metadata)
     """
@@ -571,7 +564,16 @@
     if mode == "WSM":
         meta["wsm_edge_used"] = kwargs.get("wsm_edge_used", "blue")
 
-=======
+    return meta
+
+
+def mk_l1_gs_submeta(**kwargs):
+    """
+    Create a dummy level 1 detector guide star metadata dictionary with valid values
+    for attributes
+
+    Returns
+    -------
     dict (defined by the l1_detector_guidewindow-1.0.0 schema with additional guidewindow metadata)
     """
 
@@ -678,7 +680,6 @@
     meta["guide_star"] = mk_l1_gs_submeta(**kwargs.get("guide_star", {}))
     meta["guide_window"] = mk_l1_gw_submeta(mode, **kwargs.get("guide_window", {}))
 
->>>>>>> e544bbf7
     return meta
 
 
