--- conflicted
+++ resolved
@@ -567,7 +567,6 @@
         return wfi_image
 
 
-<<<<<<< HEAD
 def mk_level3_mosaic(shape=None, n_images=2, filepath=None):
     """
     Create a dummy level 3 Mosaic instance (or file) with arrays and valid values
@@ -615,10 +614,7 @@
         return wfi_mosaic
 
 
-def mk_flat(shape=None, filepath=None):
-=======
 def mk_flat(shape=(4096, 4096), filepath=None):
->>>>>>> ae1caffa
     """
     Create a dummy Flat instance (or file) with arrays and valid values for attributes
     required by the schema.
